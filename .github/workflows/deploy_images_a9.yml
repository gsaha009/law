--- conflicted
+++ resolved
@@ -4,11 +4,7 @@
   workflow_dispatch:
     inputs:
       push_image:
-<<<<<<< HEAD
-        description: "Push to DockerHub"
-=======
         description: Push to DockerHub
->>>>>>> 324a43a5
         type: boolean
         default: false
 
@@ -127,7 +123,7 @@
           dockerhub_username: ${{ secrets.DOCKERHUB_USERNAME }}
           dockerhub_token: ${{ secrets.DOCKERHUB_TOKEN }}
           docker_file: docker/Dockerfile_alma9_py311
-<<<<<<< HEAD
+          platforms: ${{ github.event.inputs.platforms }}
           tags: riga/law:a9-py311,riga/law:py311
           push_image: ${{ github.event.inputs.push_image == 'true' }}
 
@@ -146,11 +142,8 @@
           dockerhub_username: ${{ secrets.DOCKERHUB_USERNAME }}
           dockerhub_token: ${{ secrets.DOCKERHUB_TOKEN }}
           docker_file: docker/Dockerfile_alma9_py312
+          platforms: ${{ github.event.inputs.platforms }}
           tags: riga/law:a9-py312,riga/law:a9-py3,riga/law:a9,riga/law:py312,riga/law:py3,riga/law:latest
-=======
-          platforms: ${{ github.event.inputs.platforms }}
-          tags: riga/law:a9-py311,riga/law:a9-py3,riga/law:a9,riga/law:py311,riga/law:py3,riga/law:latest
->>>>>>> 324a43a5
           push_image: ${{ github.event.inputs.push_image == 'true' }}
 
   example:
